--- conflicted
+++ resolved
@@ -3,12 +3,8 @@
         mask = ~isnan(dt(:,:,:,1));
     end
     dt = vec(dt, mask);
-<<<<<<< HEAD
-    %dir = importdata('dirs30.txt')
+    %dir = importdata('dirs15.txt');
     load('dirs10000.mat','dir');
-=======
-    dir = importdata('dirs15.txt');
->>>>>>> 117483ce
     [akc, adc] = AKC(dt, dir);
     akc_out = single(any(akc < -2 | akc > 10, 1));
     if exist('mask','var'), akc_out = vec(akc_out, mask); end
