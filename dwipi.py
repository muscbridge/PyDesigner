--- conflicted
+++ resolved
@@ -311,26 +311,7 @@
         #     method='bvls', tol=1e-12, max_iter=22000, lsq_solver='exact')
         return dt
 
-<<<<<<< HEAD
-    def slsqp(self, shat, dwi, b, constraints):
-        """
-        Computes constrained minimization using Least SQuares programming optimization algorithm (SLSQP) at a voxel
-        
-        Return(s)
-        ---------
-        dt: minimized tensor
-        """
-        # Use scipy.optimize.linprog to define inequality constraint matrix
-        C = ({'type': 'ineq',
-              'fun' :   constraints})
-        dt = linprog()
-
-
-
-    def fit(self, constraints=[0, 1, 0]):
-=======
     def fit(self, constraints=[0, 1, 0], reject=None):
->>>>>>> 48080238
         """
         Returns fitted diffusion or kurtosis tensor
         :return:
@@ -679,9 +660,6 @@
         self.outliers = akc_out
         return self.multiplyMask(self.vectorize(akc_out, self.mask))
 
-<<<<<<< HEAD
-
-=======
     def irlls(self, excludeb0=True, maxiter=25, convcrit=1e-3, mode='DKI', leverage=3, bounds=3):
         """IRLLS This functions performs outlier detection and robust parameter estimation for diffusion MRI using the
         iterative reweigthed linear least squares (IRLLS) approach.
@@ -895,7 +873,6 @@
         propViol = np.sum(img,axis=0).astype(int) / np.sum(b_pos)
         propViol = self.vectorize(propViol, self.mask)
         return propViol
->>>>>>> 48080238
 
 class medianFilter(object):
     def __init__(self, img, violmask, th=1, sz=3, conn='face'):
